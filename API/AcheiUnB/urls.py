"""
URL configuration for AcheiUnB project.

The `urlpatterns` list routes URLs to views. For more information please see:
    https://docs.djangoproject.com/en/5.1/topics/http/urls/
Examples:
Function views
    1. Add an import:  from my_app import views
    2. Add a URL to urlpatterns:  path('', views.home, name='home')
Class-based views
    1. Add an import:  from other_app.views import Home
    2. Add a URL to urlpatterns:  path('', Home.as_view(), name='home')
Including another URLconf
    1. Import the include() function: from django.urls import include, path
    2. Add a URL to urlpatterns:  path('blog/', include('blog.urls'))
"""

from django.contrib import admin
from django.urls import path, include
from django.contrib.auth import views as auth_views
from rest_framework_simplejwt.views import (
    TokenObtainPairView,
    TokenRefreshView,
)
from django.shortcuts import render

# View para servir o arquivo Vue.js
def vue_app(request):
    return render(request, 'index.html')  # Caminho para o index.html dentro da pasta templates

urlpatterns = [
<<<<<<< HEAD
    path("admin/", admin.site.urls),
    path(
        "accounts/", include("allauth.urls")
    ),  # Rotas do Allauth para login pelo Microsoft
    path(
        "", auth_views.LoginView.as_view(template_name="users/login.html"), name="login"
    ),
    path("", include("users.urls")),  # Inclui as rotas do app "users"
    path(
        "api/token/", TokenObtainPairView.as_view(), name="token_obtain_pair"
    ),  # Obter token de acesso e refresh
    path(
        "api/token/refresh/", TokenRefreshView.as_view(), name="token_refresh"
    ),  # Atualizar token de acesso
    path("api/chat/", include("chat.urls")),
    path("api/", include("users.urls")),
=======
    path('admin/', admin.site.urls),
    path('accounts/', include('allauth.urls')),  # Rotas do Allauth para login pelo Microsoft
    path('login/', auth_views.LoginView.as_view(template_name='users/login.html'), name='login'),
    path('', vue_app, name='vue_home'),  # Essa URL renderiza o arquivo index.html
    path('api/token/', TokenObtainPairView.as_view(), name='token_obtain_pair'),  # Obter token de acesso e refresh
    path('api/token/refresh/', TokenRefreshView.as_view(), name='token_refresh'),  # Atualizar token de acesso
    path('api/chat/', include('chat.urls')),

>>>>>>> 9c978801
]<|MERGE_RESOLUTION|>--- conflicted
+++ resolved
@@ -29,31 +29,12 @@
     return render(request, 'index.html')  # Caminho para o index.html dentro da pasta templates
 
 urlpatterns = [
-<<<<<<< HEAD
-    path("admin/", admin.site.urls),
-    path(
-        "accounts/", include("allauth.urls")
-    ),  # Rotas do Allauth para login pelo Microsoft
-    path(
-        "", auth_views.LoginView.as_view(template_name="users/login.html"), name="login"
-    ),
-    path("", include("users.urls")),  # Inclui as rotas do app "users"
-    path(
-        "api/token/", TokenObtainPairView.as_view(), name="token_obtain_pair"
-    ),  # Obter token de acesso e refresh
-    path(
-        "api/token/refresh/", TokenRefreshView.as_view(), name="token_refresh"
-    ),  # Atualizar token de acesso
-    path("api/chat/", include("chat.urls")),
-    path("api/", include("users.urls")),
-=======
     path('admin/', admin.site.urls),
     path('accounts/', include('allauth.urls')),  # Rotas do Allauth para login pelo Microsoft
-    path('login/', auth_views.LoginView.as_view(template_name='users/login.html'), name='login'),
-    path('', vue_app, name='vue_home'),  # Essa URL renderiza o arquivo index.html
+    path('', auth_views.LoginView.as_view(template_name='users/login.html'), name='login'),
+    path('', include('users.urls')),  # Inclui as rotas do app "users"
     path('api/token/', TokenObtainPairView.as_view(), name='token_obtain_pair'),  # Obter token de acesso e refresh
     path('api/token/refresh/', TokenRefreshView.as_view(), name='token_refresh'),  # Atualizar token de acesso
     path('api/chat/', include('chat.urls')),
 
->>>>>>> 9c978801
 ]