--- conflicted
+++ resolved
@@ -1,8 +1,4 @@
-<<<<<<< HEAD
-from unittest.mock import patch
-=======
 '''from unittest.mock import patch
->>>>>>> 9519a964
 
 import pytest
 import requests
