# Use a imagem oficial do Python
FROM python:3.12

# Define o diretório de trabalho
WORKDIR /app

# Instale dependências do sistema
RUN apt-get update && apt-get install -y \
    libpq-dev \
    && apt-get clean

# Copia o arquivo de dependências
COPY requirements.txt /app/

# Atualize o pip antes de instalar os requisitos
RUN python -m pip install --upgrade pip

# Instala as dependências do projeto
RUN pip install --no-cache-dir -r requirements.txt

# Copia o código para dentro do container
COPY . /app/

# Copia o entrypoint.sh e define como executável
<<<<<<< HEAD
COPY entrypoint.sh /app/entrypoint.sh
RUN chmod +x /app/entrypoint.sh

=======
COPY --chmod=755 entrypoint.sh /app/entrypoint.sh
RUN chmod +x /app/entrypoint.sh


>>>>>>> 50f849ef
# Exponha a porta que o Django usará
EXPOSE 8000

# Use o entrypoint.sh como ponto de entrada
ENTRYPOINT ["/app/entrypoint.sh"]<|MERGE_RESOLUTION|>--- conflicted
+++ resolved
@@ -22,16 +22,10 @@
 COPY . /app/
 
 # Copia o entrypoint.sh e define como executável
-<<<<<<< HEAD
-COPY entrypoint.sh /app/entrypoint.sh
-RUN chmod +x /app/entrypoint.sh
 
-=======
 COPY --chmod=755 entrypoint.sh /app/entrypoint.sh
 RUN chmod +x /app/entrypoint.sh
 
-
->>>>>>> 50f849ef
 # Exponha a porta que o Django usará
 EXPOSE 8000
 
